#!/bin/bash

# Autocomplete.sh - LLM Powered Bash Completion

# This script provides bash completion suggestions using the OpenAI API.
# MIT License - ClosedLoop Technologies, Inc.
# Sean Kruzel 2024

# Do not use `set -euo pipefail` or similar because this a
# bash completion script and it will change the behavior of the shell invoking it

###############################################################################
#
# FORMATTING FUNCTIONS
#
###############################################################################

echo_error() {
	echo -e "\e[31mAutocomplete.sh - $1\e[0m" >&2
}

echo_green() {
	echo -e "\e[32m$1\e[0m"
}

echo_searching() {
	local padding=${1:-0}
	echo -en "\033[32;5mSearching\033[0m \033[32m..."
	local padding=${1:-0}
	if [[ $padding -gt 0 ]]; then
		for _ in $(seq 1 "$padding"); do
			echo -n "."
		done
	fi
	echo -en "\033[0m"
}

###############################################################################
#
# SYSTEM INFORMATION FUNCTIONS
#
###############################################################################

# Check if jq is installed
if ! command -v jq &>/dev/null; then
	echo_error "jq is not installed. Please install it using the following command: \`sudo apt-get install jq\`"
fi

_get_terminal_info() {
	local terminal_info=" * User name: \$USER=$USER
 * Current directory: \$PWD=$PWD
 * Previous directory: \$OLDPWD=$OLDPWD
 * Home directory: \$HOME=$HOME
 * Operating system: \$OSTYPE=$OSTYPE
 * Shell: \$BASH=$BASH
 * Terminal type: \$TERM=$TERM
 * Hostname: \$HOSTNAME=$HOSTNAME
"
	echo "$terminal_info"
}

# Generate a unique machine signature based on the hash of the uname and user
machine_signature() {
	local signature
	signature=$(echo "$(uname -a)|$$USER" | md5sum | cut -d ' ' -f 1)
	echo "$signature"
}

_system_info() {
	echo "# System Information"
	echo
	uname -a
	echo "SIGNATURE: $(machine_signature)"
	echo
	echo "BASH_VERSION: $BASH_VERSION"
	echo "BASH_COMPLETION_VERSINFO: ${BASH_COMPLETION_VERSINFO}"
	echo
	echo "## Terminal Information"
	_get_terminal_info
}

_completion_vars() {
	echo "BASH_COMPLETION_VERSINFO: ${BASH_COMPLETION_VERSINFO}"
	echo "COMP_CWORD: ${COMP_CWORD}"
	echo "COMP_KEY: ${COMP_KEY}"
	echo "COMP_LINE: ${COMP_LINE}"
	echo "COMP_POINT: ${COMP_POINT}"
	echo "COMP_TYPE: ${COMP_TYPE}"
	echo "COMP_WORDBREAKS: ${COMP_WORDBREAKS}"
	echo "COMP_WORDS: ${COMP_WORDS[*]}"
}

###############################################################################
#
# LARGE LANGUAGE MODEL COMPLETION FUNCTIONS
#
###############################################################################

_get_system_message_prompt() {
	echo "You are a helpful bash_completion script. \
Generate relevant and concise auto-complete suggestion for the given user command \
in the context of the current directory, operating system, command history, \
and environment variables. \

The output must be a list of two to five possible completions or rewritten commands. \
Each command must be on a new line and must not span multiple lines. \
Each must be a valid command or set of commands. \
Please focus on the user's intent, recent commands, and the current environment when \
brainstorming completions. \
The output must not contain any backticks or quotes such as \`command\` or \"command\".
"
}

_get_output_instructions() {
	echo "Provide a list of suggested completions or commands that could be run in the terminal.
YOU MUST provide a list of two to five possible completions or rewritten commands here 
DO NOT wrap the commands in backticks or quotes such as \`command\` or \"command\" or \`\`\`command\`\`\` 
Each must be a valid command or set of commands somehow chained together that could be run in the terminal
Please focus on the user's intent, recent commands, and the current environment when brainstorming completions.
Take a deep breath. You got this!
RETURN A JSON OBJECT WITH THE COMPLETIONS"
}

# Get the last 20 commands from the bash history
# GOTCHA: The history only populate if you run the command in the same terminal.  If you run it
# in a ./autocomplete_api.sh, it will not be populated since that runs in a different environment
_get_command_history() {
	local HISTORY_LIMIT
    HISTORY_LIMIT=${ACSH_MAX_HISTORY_COMMANDS:-20}
	history | tail -n "$HISTORY_LIMIT"
}

_get_recent_files() {
	local FILE_LIMIT
    FILE_LIMIT=${ACSH_MAX_RECENT_FILES:-20}
	find . -maxdepth 1 -type f -exec ls -ld {} + | sort -r | head -n "$FILE_LIMIT"
}

# Attempts to get the help message for a given command
_get_help_message() {
	# Extract the first word from the user input
	local COMMAND HELP_INFO
	COMMAND=$(echo "$1" | awk '{print $1}')

	# Attempt to capture the help information
	HELP_INFO=""
	{
		set +e
		HELP_INFO=$(
			cat <<EOF
    $($COMMAND --help 2>&1 || true)
EOF
		)
		set -e
	} || HELP_INFO="\`$COMMAND --help\` not available"
	echo "$HELP_INFO"
}

# Constructs a LLM prompt with the user input and in-terminal contextual information
_build_prompt() {
	# Define contextual information for the completion request
	local user_input command_history terminal_context help_message recent_files output_instructions other_environment_variables prompt
	user_input="$*"
	command_history=$(_get_command_history)
	terminal_context=$(_get_terminal_info)
	help_message=$(_get_help_message "$user_input")
	recent_files=$(_get_recent_files)
	output_instructions=$(_get_output_instructions)

	# compgen lists environmental variables without the
    other_environment_variables=$(env | grep '=' | grep -v 'ACSH_' | awk -F= '{print $1}' | grep -v 'PWD|OSTYPE|BASH|USER|HOME|TERM|OLDPWD|HOSTNAME')

	prompt="User command: \`$user_input\`

# Terminal Context
## Environment variables
$terminal_context

Other defined environment variables
\`\`\`
$other_environment_variables
\`\`\`

## History
Recently run commands (in order):
\`\`\`
$command_history
\`\`\`

## File system
Most recently modified files in the current directory:
\`\`\`
$recent_files
\`\`\`

## Help Information
$help_message

# Instructions
$output_instructions
"
	echo "$prompt"

}

# Constructs the payload for the OpenAI API request
_build_payload() {
	local user_input prompt system_message_prompt payload acsh_prompt
    local model temperature
    model="${ACSH_MODEL:-"gpt-4o"}"
    temperature=${ACSH_TEMPERATURE:-0.0}

	user_input="$1"
	prompt=$(_build_prompt "$@")
	system_message_prompt=$(_get_system_message_prompt)

	# EXPORT PROMPT TO #ACSH_PROMPT
	acsh_prompt="# SYSTEM PROMPT\n"
	acsh_prompt+=$system_message_prompt
	acsh_prompt+="\n# USER MESSAGE\n"
	acsh_prompt+=$prompt
	export ACSH_PROMPT=$acsh_prompt

	payload=$(jq -cn --arg model "$model" --arg temperature "$temperature" --arg system_prompt "$system_message_prompt" --arg prompt_content "$prompt" '{
        model: $model,
        messages: [
            {role: "system", content: $system_prompt},
            {role: "user", content: $prompt_content}
        ],
        temperature: ($temperature | tonumber),
        response_format: { "type": "json_object" },
        tool_choice: {"type": "function", "function": {"name": "bash_completions"}},
        tools:[
        {
            "type": "function",
            "function": {
                "name": "bash_completions",
                "description": "syntacticly correct command-line suggestions based on the users input",
                "parameters": {
                    "type": "object",
                    "properties": {
                        "commands": {
                            "type": "array",
                            "items": {
                                "type": "string",
                                "description": "A suggested command"
                            }
                        },
                    },
                    "required": ["commands"],
                },
            },
        }
    ]
    }')
	echo "$payload"
}

log_request() {
    local user_input response_body user_input_hash log_file
    local prompt_tokens prompt_tokens_int completion_tokens completion_tokens_int created api_cost

    user_input="$1"
    response_body="$2"

    user_input_hash=$(echo -n "$user_input" | md5sum | cut -d ' ' -f 1)

    prompt_tokens=$(echo "$response_body" | jq -r '.usage.prompt_tokens')
    prompt_tokens_int=$((prompt_tokens))
    completion_tokens=$(echo "$response_body" | jq -r '.usage.completion_tokens')
    completion_tokens_int=$((completion_tokens))
    
    created=$(echo "$response_body" | jq -r '.created')
    api_cost=$(echo "$prompt_tokens_int * $ACSH_API_PROMPT_COST + $completion_tokens_int * $ACSH_API_COMPLETION_COST" | bc)

    # Log the response (request time, response time, prompt tokens, completion tokens, completion time, completion length, completion tokens per second, completion tokens per prompt token, completion tokens per second per prompt token, completion tokens per second per completion token)
    log_file=${ACSH_LOG_FILE:-"$HOME/.autocomplete/autocomplete.log"}
    echo "$created,$user_input_hash,$prompt_tokens_int,$completion_tokens_int,$api_cost" >> "$log_file"
}

openai_completion() {
	local content status_code response_body default_user_input user_input 
    local api_key config_file payload response completions endpoint timeout
    local prompt_tokens completion_tokens created api_cost prompt_tokens_int completion_tokens_int

    #  Settings
    endpoint=${ACSH_ENDPOINT:-"https://api.openai.com/v1/chat/completions"}
    timeout=${ACSH_TIMEOUT:-30}

    # Inputs and Defaults
	default_user_input="Write two to six most likely commands given the provided information"
	user_input=${*:-$default_user_input}

    # First check if the ACSH_API_KEY is set else check if the OPENAI_API_KEY is set
    if [[ -z "$OPENAI_API_KEY" && -z "$ACSH_API_KEY" ]]; then
        echo ""
        echo_error "ACSH_API_KEY or OPENAI_API_KEY is not set"
        echo -e "Please set it using the following command: \e[90mexport OPENAI_API_KEY=<your-api-key>\e[0m"
        echo -e "or set it in the ~/.autocomplete/config configuration file via: \e[90mautocomplete config set OPENAI_API_KEY <your-api-key>\e[0m"
        return
    fi
    api_key="${ACSH_API_KEY:-$OPENAI_API_KEY}"
	payload=$(_build_payload "$user_input")

    # Add 30 second timeout to the curl command
	response=$(\curl -s -m "$timeout" -w "%{http_code}" "$endpoint" \
		-H "Content-Type: application/json" \
		-H "Authorization: Bearer $api_key" \
		-d "$payload")

	status_code=$(echo "$response" | tail -n1)
	response_body=$(echo "$response" | sed '$d')
	if [[ $status_code -eq 200 ]]; then
		content=$(echo "$response_body" | jq -r '.choices[0].message.tool_calls[0].function.arguments')
		content=$(echo "$content" | jq -r '.commands')

		# Map the commands to a list of completions and remove empty lines
		completions=$(echo "$content" | jq -r '.[]' | grep -v '^$')
		echo -n "$completions"

        # Usage
        log_request "$user_input" "$response_body"
	else
        echo
		case $status_code in
		400)
			echo_error "Bad Request: The API request was invalid or malformed."
			;;
		401)
			echo_error "Unauthorized: The provided API key is invalid or missing."
			;;
		429)
			echo_error "Too Many Requests: The API rate limit has been exceeded."
			;;
		500)
			echo_error "Internal Server Error: An unexpected error occurred on the API server."
			;;
		*)
			echo_error "Unknown Error: Unexpected status code $status_code received from the API - $response_body"
			;;
		esac
	fi
}

###############################################################################
#
# Completion Functions
#
###############################################################################

# Get the default completion function for a command
_get_default_completion_function() {
	local cmd="$1"
	complete -p "$cmd" 2>/dev/null | awk -F' ' '{ for(i=1;i<=NF;i++) { if ($i ~ /^-F$/) { print $(i+1); exit; } } }'
}

_default_completion() {
	# Get the current word being completed
	# Check if COMP_WORDS is empty
	local current_word=""
	local first_word=""
	local default_func

	# Check it COMP_WORDS IS NOT EMPTY
	if [[ -n "${COMP_WORDS[*]}" ]]; then
		first_word="${COMP_WORDS[0]}"
		# Check if COMP_CWORD is defined and is valid for COMP_WORDS
		if [[ -n "$COMP_CWORD" && "$COMP_CWORD" -lt "${#COMP_WORDS[@]}" ]]; then
			current_word="${COMP_WORDS[COMP_CWORD]}"
		fi
	fi

	# Get the default completion function for the command
	default_func=$(_get_default_completion_function "$first_word")

	# If a default completion function exists, call it
	if [[ -n "$default_func" ]]; then
		"$default_func"
	else
		# fall back to file completions
		local file_completions
		# compgen has non-zero exit codes if no match and so we need || true
		if [[ -z "$current_word" ]]; then
			file_completions=$(compgen -f -- || true)
		else
			file_completions=$(compgen -f -- "$current_word" || true)
		fi
		if [[ -n "$file_completions" ]]; then
			readarray -t COMPREPLY <<<"$file_completions"
		fi
	fi
}

list_cache() {
    local cache_dir cache_files
    cache_dir=${ACSH_CACHE_DIR:-"$HOME/.autocomplete/cache"}
    cache_files=$(find "$cache_dir" -maxdepth 1 -type f -name "acsh-*" -printf '%T+ %p\n' | sort)
    echo "$cache_files"
}

_autocompletesh() {

	# defines prev and cur
	_init_completion || return

	# Attempt to get default completions first
	_default_completion

	if [[ ${#COMPREPLY[@]} -eq 0 && $COMP_TYPE -eq 63 ]]; then

		local completions
		local user_input
        local user_input_hash

        load_config

        # CHECK API KEY is set
        if [[ -z "$OPENAI_API_KEY" && -z "$ACSH_API_KEY" ]]; then
            echo_error "OPENAI_API_KEY is not set
Please set it using the following command: \e[0mexport OPENAI_API_KEY=<your-api-key>\e[31m
or set it in the ~/.autocomplete/config configuration file via \e[0mautocomplete config set OPENAI_API_KEY <your-api-key>\e[31m
or disable autocomplete via \e[0mautocomplete disable\e[31m"
            echo
            return
        fi

		# Prepare input for the language model API
        if [[ -n "${COMP_WORDS[*]}" ]]; then
            command="${COMP_WORDS[0]}"
            # Check if COMP_CWORD is defined and is valid for COMP_WORDS
            if [[ -n "$COMP_CWORD" && "$COMP_CWORD" -lt "${#COMP_WORDS[@]}" ]]; then
                current="${COMP_WORDS[COMP_CWORD]}"
            fi
        fi
		user_input="${COMP_LINE-"$command $current"}"
        user_input_hash=$(echo -n "$user_input" | md5sum | cut -d ' ' -f 1)

		# Set and clear
		export ACSH_INPUT="$user_input"
		export ACSH_PROMPT=
		export ACSH_RESPONSE=

		# Advance to the next line
        # change the color of the blinking cursor

        # ACSH_CACHE_DIR: ~/.autocomplete/cache
        # cache_dir is ACSH_CACHE_DIR or default "$HOME/.autocomplete/cache"
        local cache_dir=${ACSH_CACHE_DIR:-"$HOME/.autocomplete/cache"}
        local cache_size=${ACSH_CACHE_SIZE:-100}

        # Check if user_input_hash is in the cache and cache is enabled
        local cache_file="$cache_dir/acsh-$user_input_hash.txt"
        if [[ -d "$cache_dir" && "$cache_size" -gt 0 && -f "$cache_file" ]]; then
            completions=$(cat "$cache_file" || true)
            touch "$cache_file"
        else
            # CALL API
            echo -en "\e]12;green\a"
            completions=$(openai_completion "$user_input" || true)
            # If Completions is empty, fall back to the current word
            if [[ -z "$completions" ]]; then
                echo -en "\e]12;red\a"
                sleep 1
                completions=$(openai_completion "$user_input" || true)
            fi
            echo -en "\e]12;white\a"

            # If the cache size is greater than the cache size, remove the oldest file
            if [[ -d "$cache_dir" && "$cache_size" -gt 0 ]]; then
                echo "$completions" > "$cache_file"
                if [[ $(list_cache | wc -l) -gt "$cache_size" ]]; then
                    rm "$(list_cache | head -n 1 | cut -d ' ' -f 2-)" || true
                fi
            fi
        fi
		export ACSH_RESPONSE=$completions

		# If OpenAI API returns completions, use them
		if [[ -n "$completions" ]]; then
			num_rows=$(echo "$completions" | wc -l)
			COMPREPLY=()
			if [[ $num_rows -eq 1 ]]; then
				# remove the leading command if it is present
				# find and replace all : in $completions with an escaped version
				readarray -t COMPREPLY <<<"$(echo -n "${completions}" | sed "s/${command}[[:space:]]*//" | sed 's/:/\\:/g')"
			else
				# Add a counter to the completions so that autocomplete 
                # can display them in the block format
				completions=$(echo "$completions" | awk '{print NR". "$0}')
				readarray -t COMPREPLY <<< "$completions"
			fi
		fi
		# If the completions are empty, fall back to $current
		if [[ ${#COMPREPLY[@]} -eq 0 ]]; then
			COMPREPLY=("$current")
		fi
	fi
}

###############################################################################
#
# CLI ENTRY POINT
#
###############################################################################

show_help() {
	echo_green "Autocomplete.sh - LLM Powered Bash Completion"
	echo "Usage: autocomplete [options] command"
	echo "       autocomplete [options] install|remove|config|enable|disable|clear|usage|system|command|--help"
	echo
	echo "autocomplete.sh is a script to enhance bash completion with LLM capabilities."
	echo
	echo "Once installed and enabled, it will provide suggestions for the current command."
	echo "Just by pressing the Tab key, you can get the most likely completion for the command."
	echo "It provides various commands to manage and configure the autocomplete features."
	echo
	echo "Most used commands:"
	echo "  install             Install the autocomplete script from .bashrc"
	echo "  remove              Remove the autocomplete script from .bashrc"
    echo "  config              Displays status and config values"
	echo "  config set <key> <value>  Set a configuration value"
<<<<<<< HEAD
	echo "  config reset        Resets to default configuration file"
=======
	echo "  config reset        Reset configuration to default values"
>>>>>>> 1ed8ef32
	echo "  enable              Enable the autocomplete script"
	echo "  disable             Disable the autocomplete script"
    echo "  clear               Clear the cache directory and log file"
    echo "  usage               Display usage information including cost"
    echo "  system              Displays system information"
	echo "  command             Run the autocomplete command same a pressing <tab><tab>"
	echo "  command --dry-run   Only show the prompt without running the command"
	echo
	echo "Submit bugs or feedback here: https://github.com/closedloop-technologies/autocomplete-sh/issues"
	echo "For more information, visit: https://autocomplete.sh"
}

show_config() {
	local is_enabled config_file
    local term_width bigwidth table_width

	is_enabled=$(check_if_enabled)
	echo_green "Autocomplete.sh - Configuration and Settings"
	if [ "$is_enabled" ]; then
		# echo enabled in green
        echo -e "  STATUS: \033[32;5mEnabled\033[0m \033[0m"
	else
		# echo disabled in red
        echo -e "  STATUS: \033[31;5mDisabled\033[0m \033[0m"
	fi
	config_file="$HOME/.autocomplete/config"
	if [ ! -f "$config_file" ]; then
		echo_error "Configuration file not found: $config_file"
		echo_error "Run autocomplete install"
		return
	fi
    load_config
    echo
    term_width=$(tput cols)
    table_width=$((term_width - 40))
    bigwidth=$((term_width - 26))

    for config_var in $(compgen -v | grep ACSH_); do
        
        if [[ $config_var == "ACSH_INPUT" ]] || [[ $config_var == "ACSH_PROMPT" ]] || [[ $config_var == "ACSH_RESPONSE" ]]; then
            continue
        fi
        
        config_value=${!config_var}
        echo -en "  $config_var:\e[90m"
        if [[ ${#config_value} -lt $table_width ]]; then
            printf '%s%*s' "" $((table_width - ${#config_var})) ''
        else
            printf '%s%*s' "" $((16 - ${#config_var})) ''
        fi
        if [[ $config_var == "ACSH_API_KEY" ]]; then
            # show the first 2 characters of the api key and the last 4 characters
            if [[ -z ${!config_var} ]]; then
                echo -en "\e[31m"
                printf "%${table_width}s" "UNSET"
            else
                printf "%${table_width}s" "${!config_var:0:4}...${!config_var: -4}"
            fi
        else
            # repeat spaces to align the values repeat 27 - length config_var 
            
            if [[ ${#config_value} -lt $table_width ]]; then
                # replace below to make %10 = $table_width
                # printf "%10s" "${!config_var}"
                printf "%${table_width}s" "${!config_var}"
            else
                printf "%${bigwidth}s" "${!config_var}"
            fi
        fi
        echo -e "\e[0m"
    done
}

config_command() {
    local key value command config_file
    
    config_file="$HOME/.autocomplete/config"
	command="${*:2}"

	if [ -z "$command" ]; then
		show_config
        return
	fi
	# If command is set, show the configuration value
	# command should be in the format `set <key> <value>`
	if [ "$2" == "set" ]; then
        
		key="$3"
		value="$4"
        key=${key,,}  # Convert to lowercase
        key=${key//[^a-zA-Z0-9]/_}  # Replace non-alphanumeric characters with _
		if [ -z "$key" ]; then
			echo_error "SyntaxError: expected \`autocomplete config set <key> <value>\`"
			return
		fi
        
        load_config
        if [ ! -f "$config_file" ]; then
            echo_error "Configuration file not found: $config_file"
            echo_error "Run autocomplete install"
            return
        fi
        
		echo -e "Setting configuration key \`$key\` to value \`$value\`"

        # find the key in the config file and replace it with the new value
        sed -i "s/\(^$key:\).*/\1 $value/" "$config_file"

        # display the new value by loading the config
        load_config
        echo_green "Configuration updated: run \`autocomplete info\` to see the changes"
		return
	fi
    if [[ "$command" == "reset" ]]; then
        echo "Resetting configuration to default values"
        # remove the config file if it exists
        rm "$config_file" || true
        build_config
        return
    fi
	echo_error "SyntaxError: expected \`autocomplete config set <key> <value>\ or autocomplete config reset\`"
}

build_config() {
    local config_file default_config api_key
    config_file="$HOME/.autocomplete/config"
    
    if [ ! -f "$config_file" ]; then
        echo "Creating the ~/.autocomplete/config file with default values"
        
        if [ -n "$OPENAI_API_KEY" ]; then
            api_key="$OPENAI_API_KEY"
        else
            api_key=""
        fi
        
        default_config="# ~/.autocomplete/config

# OpenAI API Key
# You can set this here or as an environment variable named OPENAI_API_KEY
api_key: $api_key

# Model configuration
model: gpt-4o
temperature: 0.0
endpoint: https://api.openai.com/v1/chat/completions
# pricing from https://openai.com/api/pricing/
api_prompt_cost: 0.000005
api_completion_cost: 0.000015

# Number of completion suggestions to generate
num_completions: 4

# Max number of history commands and recent files to include in the prompt
max_history_commands: 20
max_recent_files: 20

# Cache settings
cache_dir: $HOME/.autocomplete/cache
cache_size: 10

# Logging settings
log_file: $HOME/.autocomplete/autocomplete.log"

        echo "$default_config" > "$config_file"
    fi
}

load_config() {
    local config_file key value

    config_file="$HOME/.autocomplete/config"

    if [ -f "$config_file" ]; then
        # Read the config file line by line
        while IFS=':' read -r key value; do
            # Skip comments and empty lines
            if [[ $key == \#* ]] || [[ -z $key ]]; then
                continue
            fi

            # Remove leading/trailing whitespace from key and value
            key=$(echo "$key" | tr -d '[:space:]')
            value=$(echo "$value" | tr -d '[:space:]')

            # Convert the key to uppercase and replace non-alphanumeric characters with underscores
            key=${key^^}
            key=${key//[^[:alnum:]]/_}

            # Set the variable dynamically if it's not api_key or if api_key is not empty
            if [[ $key != "api_key" ]] || [[ -n $value ]]; then
                export "ACSH_$key"="$value"
            fi
        done < "$config_file"
    else
        echo "Configuration file not found: $config_file"
    fi
}

install_command() {
    local bashrc_file autocomplete_setup

    bashrc_file="$HOME/.bashrc"
    autocomplete_setup="source autocomplete enable"


    # Confirm that autocomplete exists and is in the path
    if ! command -v autocomplete &>/dev/null; then
        echo_error "autocomplete.sh is not in the PATH
Please follow the install instructions on https://github.com/closedloop-technologies/autocomplete-sh"
        return
    fi

    # Set the autocomplete function
    complete -F _autocompletesh_cli autocomplete

    # Create the ~/.autocomplete directory if it does not exist
    if [[ ! -d "$HOME/.autocomplete" ]]; then
        echo "Creating the ~/.autocomplete directory"
        mkdir -p "$HOME/.autocomplete"
    fi

    # If OPENAI_API_KEY is not set, prompt the user to set it
    if [[ -z "$OPENAI_API_KEY" && -z "$ACSH_API_KEY" ]]; then
        echo ""
        echo_error "OPENAI_API_KEY is not set"
        echo -e "Please set it using the following command: export OPENAI_API_KEY=<your-api-key>"
        echo -e "or set it in the ~/.autocomplete/config configuration file via: autocomplete config set OPENAI_API_KEY <your-api-key>"
    fi

    # Create $HOME/.autocomplete/cache/ if it does not exist
    local cache_dir=${ACSH_CACHE_DIR:-"$HOME/.autocomplete/cache"}
    if [[ ! -d "$cache_dir" ]]; then
        mkdir -p "$cache_dir"
    fi

    # $HOME/.autocomplete/config
    build_config

    # Append autocomplete.sh setup to .bashrc if it doesn't exist
    if ! grep -qF "$autocomplete_setup" "$bashrc_file"; then
        echo -e "# Autocomplete.sh" >> "$bashrc_file"
        echo -e "$autocomplete_setup\n" >> "$bashrc_file"
        echo "Added autocomplete.sh setup to $bashrc_file"
    else
        echo "Autocomplete.sh setup already exists in $bashrc_file"
    fi

    echo "Completed removing autocomplete.sh"
}

remove_command() {
    local config_file cache_dir log_file bashrc_file

    config_file="$HOME/.autocomplete/config"
    cache_dir=${ACSH_CACHE_DIR:-"$HOME/.autocomplete/cache"}
    log_file=${ACSH_LOG_FILE:-"$HOME/.autocomplete/autocomplete.log"}
    bashrc_file="$HOME/.bashrc"

    echo_green "Autocomplete.sh - Removing files, directories, and bashrc setup..."

    # Remove the configuration file
    if [ -f "$config_file" ]; then
        rm "$config_file"
        echo "Removed: $config_file"
    fi

    # Remove the cache directory and its contents
    if [ -d "$cache_dir" ]; then
        rm -rf "$cache_dir"
        echo "Removed: $cache_dir"
    fi

    # Remove the log file
    if [ -f "$log_file" ]; then
        rm "$log_file"
        echo "Removed: $log_file"
    fi

    # Remove the ~/.autocomplete directory if it is empty
    if [ -d "$HOME/.autocomplete" ]; then
        if [ -z "$(ls -A "$HOME/.autocomplete")" ]; then
            rmdir "$HOME/.autocomplete"
            echo "Removed: $HOME/.autocomplete"
        else
            echo "Skipped removing $HOME/.autocomplete (directory not empty)"
        fi
    fi

    # Remove the autocomplete.sh setup line from .bashrc
    if [ -f "$bashrc_file" ]; then
        if grep -qF "source autocomplete enable" "$bashrc_file"; then
            
            # remove lines that start with # Autocomplete.sh
            sed -i '/# Autocomplete.sh/d' "$bashrc_file"

            # remove lines that contain source autocomplete enable
            sed -i '/autocomplete/d' "$bashrc_file"

            echo "Removed autocomplete.sh setup from $bashrc_file"
        fi
    fi

    echo "Completed installing autocomplete.sh"
}

check_if_enabled() {
	# run complete -p | grep _autocompletesh and if it returns a value, it is enabled
	local is_enabled
	is_enabled=$(complete -p | grep _autocompletesh)
	if [ "$is_enabled" ]; then
		echo "enabled"
	fi
}

_autocompletesh_cli() {

    if [[ -n "${COMP_WORDS[*]}" ]]; then
        command="${COMP_WORDS[0]}"
        # Check if COMP_CWORD is defined and is valid for COMP_WORDS
        if [[ -n "$COMP_CWORD" && "$COMP_CWORD" -lt "${#COMP_WORDS[@]}" ]]; then
            current="${COMP_WORDS[COMP_CWORD]}"
        fi
    fi
    if [[ $current == "config" ]]; then
        readarray -t COMPREPLY <<< "set
reset"
        return
    elif [[ $current == "command" ]]; then
        readarray -t COMPREPLY <<< "command --dry-run"
        return
    fi
    if [[ -z "$current" ]]; then
        readarray -t COMPREPLY <<< "install
remove
info
system
config
enable
disable
clear
usage
command
--help" 
    fi

}

enable_command() {
	local is_enabled
	is_enabled=$(check_if_enabled)
	if [ "$is_enabled" ]; then
		echo_green "Autocomplete.sh - reloading"
		disable_command
	fi
	# Set as the default completion function (-D )
	# Also enable for empty commands (-E)
	complete -D -E -F _autocompletesh -o nospace
}

disable_command() {
	# Remove the completion function by installing the default completion function
	local is_enabled
	is_enabled=$(check_if_enabled)
	if [ "$is_enabled" ]; then
		complete -F _completion_loader -D
	fi
}

command_command() {

	for arg in "$@"; do
		if [ "$arg" == "--dry-run" ]; then
			_build_prompt "${@:2}"
			return
		fi
	done
	openai_completion "$@" || true
}

clear_command() {
    # Clear the cache directory and log file
    local cache_dir log_file
    load_config
    cache_dir=${ACSH_CACHE_DIR:-"$HOME/.autocomplete/cache"}
    log_file=${ACSH_LOG_FILE:-"$HOME/.autocomplete/autocomplete.log"}

    # Prompt user to confirm 
    echo "This will remove the cache directory and log file"
    # Make cache_dir show in red
    echo -e "Cache dir:\t\e[31m$cache_dir\e[0m"
    echo -e "Log file:\t\e[31m$log_file\e[0m"
    read -r -p "Are you sure you want to continue? (y/n): " confirm
    if [[ $confirm != "y" ]]; then
        echo "Aborted"
        return
    fi
    if [ -d "$cache_dir" ]; then
        cache_files=$(list_cache)
        echo "$cache_file"
        if [ -n "$cache_files" ]; then
            for last_update_and_filename in $cache_files; do
                file=$(echo "$last_update_and_filename" | cut -d ' ' -f 2)
                rm "$file"
                echo "Removed: $file"
            done
            echo "Removed files in: $cache_dir"
        else
            echo "Cache directory is empty"
        fi
        
        echo "Removed: $cache_dir"
    fi
    if [ -f "$log_file" ]; then
        rm "$log_file"
        echo "Removed: $log_file"
    fi
}

usage_command() {
    local log_file number_of_lines api_cost cache_dir
    log_file=${ACSH_LOG_FILE:-"$HOME/.autocomplete/autocomplete.log"}
    cache_dir=${ACSH_CACHE_DIR:-"$HOME/.autocomplete/cache"}

    cache_size=$(list_cache | wc -l)

    echo_green "Autocomplete.sh - Usage Information"
    echo
    echo -n "Log file: "
    echo -en "\e[90m"
    echo "$log_file"
    echo -en "\e[0m"

    # If log_file does not exist, return
    if [ ! -f "$log_file" ]; then
        number_of_lines=0
        api_cost=0
        avg_api_cost=0
    else
        number_of_lines=$(wc -l < "$log_file")
        api_cost=$(awk -F, '{sum += $5} END {print sum}' "$log_file")
        avg_api_cost=$(echo "$api_cost / $number_of_lines" | bc -l)
    fi

    echo
    echo -e "API Calls:\t"

    # Date analysis
    if [[ $number_of_lines -eq 0 ]]; then
        echo_error "No usage data found"
        return
    else
        earliest_date=$(awk -F, '{print $1}' "$log_file" | sort | head -n 1)
        if [[ -n "$earliest_date" ]]; then
            # format earliest_date to human readable date
            earliest_date=$(date -d@"$earliest_date")
            echo -en "\e[90m"
            echo "Since $earliest_date"
            echo -en "\e[0m"
        fi
    fi
    echo
    echo -en "\tUsage count:\t"
    echo -en "\e[32m"
    printf "%9s\n" "$number_of_lines"
    echo -en "\e[0m"
    echo -en "\tAvg Cost:\t$"
    printf "%8.4f\n" "$avg_api_cost"
    echo -e "\e[90m\t-------------------------\e[0m"
    echo -en "\tTotal Cost:\t$"
    echo -en "\e[31m"
    printf "%8.4f\n" "$api_cost"
    echo -en "\e[0m"
    echo
    echo
    echo -n "Cache Size: ${cache_size} of ${ACSH_CACHE_SIZE:-10} in "
    echo -e "\e[90m$cache_dir\e[0m"
    echo
    echo -e "To clear the log file and cache directory, run: \e[90mautocomplete clear\e[0m"
}

case "$1" in
"--help")
	show_help
	;;
system)
	_system_info
	;;
install)
	install_command
	;;
remove)
	remove_command
	;;
clear)
	clear_command
	;;
usage)
    usage_command
    ;;
config)
	config_command "$@"
	;;
enable)
	enable_command
	;;
disable)
	disable_command
	;;
command)
	command_command "$@"
	;;
*)
	echo_error "Unknown command $1 - run \`autocomplete --help\` or goto https://autocomplete.sh for more information"
	;;
esac<|MERGE_RESOLUTION|>--- conflicted
+++ resolved
@@ -517,18 +517,14 @@
 	echo "Most used commands:"
 	echo "  install             Install the autocomplete script from .bashrc"
 	echo "  remove              Remove the autocomplete script from .bashrc"
-    echo "  config              Displays status and config values"
+  echo "  config              Displays status and config values"
 	echo "  config set <key> <value>  Set a configuration value"
-<<<<<<< HEAD
-	echo "  config reset        Resets to default configuration file"
-=======
 	echo "  config reset        Reset configuration to default values"
->>>>>>> 1ed8ef32
 	echo "  enable              Enable the autocomplete script"
 	echo "  disable             Disable the autocomplete script"
-    echo "  clear               Clear the cache directory and log file"
-    echo "  usage               Display usage information including cost"
-    echo "  system              Displays system information"
+  echo "  clear               Clear the cache directory and log file"
+  echo "  usage               Display usage information including cost"
+  echo "  system              Displays system information"
 	echo "  command             Run the autocomplete command same a pressing <tab><tab>"
 	echo "  command --dry-run   Only show the prompt without running the command"
 	echo
